const express = require("express");
require("dotenv").config();

const cors = require("cors");
const routes = require("./routes/routes.js");
const { connectDB } = require("./config/database");
const cookieParser = require('cookie-parser'); // Import cookie-parser for parsing cookies

const app = express();
const baseUrl = process.env.BASE_URL;
/**
 * Middleware configuration
 * - Parse JSON request bodies
 * - Parse URL-encoded request bodies
 * - Enable Cross-Origin Resource Sharing (CORS)
 */
app.use(express.json());
app.use(express.urlencoded({ extended: true }));
//app.use(cors())
app.use(cors({
<<<<<<< HEAD
  origin: process.env.BASE_URL,  // el dominio de tu frontend
  credentials: true                 // permite enviar cookies/headers auth
=======
  origin: baseUrl,  // el dominio de tu frontend
  credentials: true   // permite enviar cookies/headers auth
>>>>>>> ef686ff3
}));

//Enable cookie parsing for all requests to read cookies (like the JWT token cookie)
app.use(cookieParser());

/**
 * Initialize database connection.
 * Exits the process if the connection fails.
 */
connectDB();

/**
 * Mount the API routes.
 * All feature routes are grouped under `/api/v1`.
 */
app.use("/api/v1", routes);

/**
 * Health check endpoint.
 * Useful to verify that the server is up and running.
 */
app.get("/", (req, res) => res.send("Server is running"));

/**
 * Start the server only if this file is run directly
 * (prevents multiple servers when testing with imports).
 */
if (require.main === module) {
    const PORT = process.env.PORT || 3000;

    app.listen(PORT, () => {
        console.log(`Server running on http://localhost:${PORT}`);
    });
}
<|MERGE_RESOLUTION|>--- conflicted
+++ resolved
@@ -18,13 +18,8 @@
 app.use(express.urlencoded({ extended: true }));
 //app.use(cors())
 app.use(cors({
-<<<<<<< HEAD
-  origin: process.env.BASE_URL,  // el dominio de tu frontend
-  credentials: true                 // permite enviar cookies/headers auth
-=======
   origin: baseUrl,  // el dominio de tu frontend
   credentials: true   // permite enviar cookies/headers auth
->>>>>>> ef686ff3
 }));
 
 //Enable cookie parsing for all requests to read cookies (like the JWT token cookie)
