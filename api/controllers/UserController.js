const GlobalController = require("./GlobalController");
const UserDAO = require("../dao/UserDAO");
const bcrypt = require("bcrypt");
const jwt = require("jsonwebtoken");
const nodemailer = require("nodemailer");

/**
 * UserController
 *
 * Handles user-specific logic such as registration, login, and password validation for the Taskly backend.
 * Extends GlobalController to inherit generic CRUD operations, but overrides and adds methods for user management.
 *
 * @class UserController
 * @extends GlobalController
 */
class UserController extends GlobalController {
  constructor() {
    super(UserDAO);
  }

  // Override the create method to add custom logic for user creation
  /**
   * Creates a new user with validation and password hashing.
   * Checks for password match, email uniqueness, and hashes the password before saving.
   *
   * @async
   * @override
   * @param {Object} req - Express request object
   * @param {Object} res - Express response object
   * @returns {Promise<void>}
   */
  async create(req, res) {
    try {
      // Validate password and confirmPassword match
      const passwordError = this.passwordValidation(req);
      if (passwordError) {
        return res.status(400).json({ message: passwordError });
      }

      // Check if the email already exists
      const existingUser = await UserDAO.readByEmail(req.body.email);
      if (existingUser) {
        return res.status(409).json({ message: "Email already in use" });
      }

      await this.hashPassword(req);

      // Call the create method directly from UserDAO (Ignore GlobalController for custom response)
      const item = await UserDAO.create(req.body);
      return res.status(201).json({ id: item._id });

    } catch (error) {
      // Show detailed error only in development
      if (process.env.NODE_ENV === "development") {
        console.error(error);
      }
      res.status(500).json({ message: "Internal Server Error" });
    }
  }

  // Additional validation for password
  /**
   * Validates the password and confirmPassword fields in the request.
   * Ensures they match and meet complexity requirements.
   *
   * @param {Object} req - Express request object
   * @returns {string|null} Error message if invalid, otherwise null
   */
  passwordValidation(req) {
    if (req.body.password != req.body.confirmPassword) {
      return "Password and confirm password don't match";
    }

    // Remove confirmPassword before saving
    delete req.body.confirmPassword;

    // Validate the password syntaxis
    const passwordRegex = /^(?=.*[A-Z])(?=.*\d)(?=.*[!@#$%^&*()_+\-=\[\]{};':"\\|,.<>\/?])[A-Za-z\d!@#$%^&*()_+\-=\[\]{};':"\\|,.<>\/?]{8,}$/
    if (!passwordRegex.test(req.body.password)) {
      return "Password invalid"
    }

    return null;
  }

  // Hash the password before saving using bcrypt
  /**
   * Hashes the password in the request body using bcrypt before saving.
   *
   * @async
   * @param {Object} req - Express request object
   * @returns {Promise<void>}
   */
  async hashPassword(req) {
    const newPassword = await bcrypt.hash(req.body.password, 10);
    req.body.password = newPassword;
    return;
  }

  /**
   * Authenticates a user by email and password.
   * Checks credentials and returns a success message and user ID if valid.
   *
   * @async
   * @param {Object} req - Express request object
   * @param {Object} res - Express response object
   * @returns {Promise<number|void>} Returns 0 on success, otherwise sends error response
   */
  async login(req, res) {
    try {
      // Check if the email exists and take the user
      const user = await UserDAO.readByEmail(req.body.email);
      if(!user) {
        return res.status(401).json({ message: "Invalid email or password" });
      }

      // Compare the provided password with the stored hashed password
      const passwordMatch = await bcrypt.compare(req.body.password, user.password);
      if(!passwordMatch) {
        return res.status(401).json({ message: "Invalid email or password" });
      }

      // Generate a JWT token, with the structure: sing(payload (data), secret (to sign), options)
      const token = jwt.sign(
        {
          userId: user._id
        },
        process.env.JWT_SECRET,
        { expiresIn: '2h'}
      );

      // Send the token in a HTTP-only cookie
      res.cookie('token', token,
        {
          httpOnly: true, // JavaScript cannot access this cookie for the side of the client
          secure: process.env.NODE_ENV === 'production', // Only be sent via HTTPS
<<<<<<< HEAD
          sameSite: 'none', // To prevent CSRF attacks (Cookie sent only for same-site requests (most secure))
          maxAge: 2 * 60 * 60 * 1000, // 2 horas en milisegundos
=======
          sameSite: 'none', // Allows cross-origin cookies; reduces CSRF protection. Use only if cross-site requests are required.
>>>>>>> 93787d60
        }
      );

      // Successful login
      res.status(200).json({ message: "Login successful", id: user._id , email: user.email});
    } catch (error) {
      // Show detailed error only in development
      if (process.env.NODE_ENV === "development") {
        console.error(error);
      }
      res.status(500).json({ message: "Internal Server Error" });
    }
  }

  /**
   * Logout method to clear the JWT token cookie.
   * Clears the authentication cookie (`token`) using the same options
   * as when it was created, effectively logging out the user.
   * 
   * @function logout
   * @param {import("express").Request} req - Express request object.
   * @param {import("express").Response} res - Express response object.
   * @returns {void} Sends a 200 response with a success message.
   */
  logout(req, res) {
    // Clear the token cookie with the same options used to create it
    res.clearCookie('token', {
      httpOnly: true,
      secure: process.env.NODE_ENV === 'production',      
      sameSite: 'none',
    });
    res.status(200).json({ message: "Logged out successfully" });
  }

  /**
  * Sends a password reset email to the user.
  *
  * - Verifies if the provided email exists.
  * - Generates a JWT reset token valid for 1 hour.
  * - Stores the token and expiration date in the user record.
  * - Sends an email with the reset link to the user.
  *
  * @async
  * @function forgotPassword
  * @param {import("express").Request} req - Express request object. Expects `req.body.email`.
  * @param {import("express").Response} res - Express response object.
  * @returns {Promise<void>} Sends a 200 response if the email is sent,
  * 202 if the email does not exist, or 500 on server error.
  */
  async forgotPassword(req, res) {
    try {
      // Check if the email exists and take the user
      const user = await UserDAO.readByEmail(req.body.email);
      if(!user) {
        return res.status(202).json({ message: "If the email is registered, you will receive a password reset email" });
      }

      // Generate a JWT token, with the structure: sing(payload (data), secret (to sign), options)
      const token = jwt.sign(
        {
          userId: user._id
        },
        process.env.JWT_SECRET,
        { expiresIn: '1h'}
      );

      // Save the token and its expiration date in the instance of the user
      user.resetPasswordToken = token;
      user.resetPasswordExpires = Date.now() + 3600000; // 1 hour from now

      // Update the user with the reset token and expiration
      await UserDAO.update(user._id, user);

      // A transporter object is created with the Nodemailer configuration.
      // The email service (Gmail in this case) and credentials are defined.
      const transporter = nodemailer.createTransport({
        service: 'Gmail',
        auth: {
          user: process.env.EMAIL_USER,
          pass: process.env.EMAIL_PASS
        }
      });

      // The URL is constructed, the user must open to reset their password. 
      // The user's token and email are included as query parameters.
      const baseUrl = process.env.BASE_URL || "http://localhost:8080";
      const resetUrl = `${baseUrl}/#/recover-password?token=${token}&email=${user.email}`;

      // Email options to send
      // Include sender, recipient, subject, and message body
      const emailOptions = {
        from: process.env.EMAIL_USER,
        to: user.email,
        subject: 'Recuperar contraseña - Taskly',
        html: `
        <div style="font-family: Arial, sans-serif; color: #333;">
          <p>Hemos recibido una solicitud para restablecer tu contraseña en <strong>Taskly</strong>.</p>
          <p>Haz clic en el siguiente botón para continuar:</p>
          <p>
            <a href="${resetUrl}" 
            style="display: inline-block; padding: 10px 20px; background: #007BFF; 
                  color: #fff; text-decoration: none; border-radius: 5px;">
            Restablecer contraseña
            </a>
          </p>
          <p>Si no solicitaste este cambio, simplemente ignora este correo.</p>
          <hr/>
          <small>Este enlace expirará en 1 hora por razones de seguridad.</small>
        </div>
        `
      };
      
      // The email is sent with the defined options
      // sendMail receives a callback for the success or mistake of the sending
      const info = await transporter.sendMail(emailOptions);
      console.log("Correo enviado exitosamente:", info);

      res.status(200).json({ message: "Password reset email sent" });

    }catch (error) {
      res.status(500).json({ message: "Internal Server Error" });
    }
  }

  /**
   * Resets the user's password using the reset token.
  *
  * - Validates the token and email combination.
  * - Ensures password and confirmPassword match.
  * - Hashes and updates the new password in the database.
  * - Clears the reset token and expiration fields.
  *
  * @async
  * @function resetPassword
  * @param {import("express").Request} req - Express request object. 
  * Expects `req.body.email`, `req.body.token`, `req.body.password`, and `req.body.confirmPassword`.
  * @param {import("express").Response} res - Express response object.
  * @returns {Promise<void>} Sends a 200 response if reset is successful,
  * 400 if the token is invalid/expired, or 500 on server error.
  */
  async resetPassword(req, res) {
    try {
      // Find the user with the reset token and the email
      const user = await UserDAO.readByResetToken(req.body.email, req.body.token);
      if(!user) {
        return res.status(400).json({ message: "Invalid or expired token" });
      }

      // Validate password and confirmPassword match
      const passwordError = this.passwordValidation(req);
      if (passwordError) {
        return res.status(400).json({ message: passwordError });
      }

      // Hash the new password before saving it
      await this.hashPassword(req);
      user.password = req.body.password;

      // Delete the token and expiration date
      user.resetPasswordToken = null;
      user.resetPasswordExpires = null;

      // Update the user in the database
      await UserDAO.update(user._id, user);

      res.status(200).json({ message: "Password has been reset successfully" });

    }catch (error) {
      // Show detailed error only in development
      if (process.env.NODE_ENV === "development") {
        console.error(error);
      }
      res.status(500).json({ message: "Try again later" });
    }
  }
}

// Export an instance of the UserController
module.exports = new UserController();<|MERGE_RESOLUTION|>--- conflicted
+++ resolved
@@ -134,12 +134,8 @@
         {
           httpOnly: true, // JavaScript cannot access this cookie for the side of the client
           secure: process.env.NODE_ENV === 'production', // Only be sent via HTTPS
-<<<<<<< HEAD
-          sameSite: 'none', // To prevent CSRF attacks (Cookie sent only for same-site requests (most secure))
-          maxAge: 2 * 60 * 60 * 1000, // 2 horas en milisegundos
-=======
           sameSite: 'none', // Allows cross-origin cookies; reduces CSRF protection. Use only if cross-site requests are required.
->>>>>>> 93787d60
+          maxAge: 2 * 60 * 60 * 1000 // 2 horas en milisegundos
         }
       );
 
